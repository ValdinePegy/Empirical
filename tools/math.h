//  This file is part of Empirical, https://github.com/mercere99/Empirical/
//  Copyright (C) Michigan State University, 2016-2017.
//  Released under the MIT Software license; see doc/LICENSE
//
//
//  This file contains useful mathematical functions (that are constexpr when possible.)


#ifndef EMP_MATH_H
#define EMP_MATH_H

<<<<<<< HEAD
#include <initializer_list>
#include <algorithm>
=======
#include <cmath>
>>>>>>> 008215d1
#include "const.h"

namespace emp {

  /// % is actually remainder; this is a proper modulus command that handles negative #'s correctly
  inline constexpr int Mod(int in_val, int mod_val) {
    return (in_val < 0) ? (in_val % mod_val + mod_val) : (in_val % mod_val);
  }

  /// Regular Mod doesn't work on doubles.  Build one that does!
  // @CAO Make constexpr?
  inline double Mod(double in_val, double mod_val) {
    const double remain = std::remainder(in_val, mod_val);
    return (remain < 0.0) ? (remain + mod_val) : remain;
  }

  /// Run both min and max on a value to put it into a desired range.
  template <typename TYPE> constexpr TYPE ToRange(const TYPE & value, const TYPE & in_min, const TYPE & in_max) {
    return (value < in_min) ? in_min : ((value > in_max) ? in_max : value);
  }

  /// Min of only one element is that element itself!
  template <typename T> constexpr T Min(T in1) { return in1; }

  /// Min of multiple elements is solved recursively.
  template <typename T, typename... Ts>
  constexpr T Min(T in1, T in2, Ts... extras) {
    T cur_result = Min(in2, extras...);
    return (in1 < cur_result) ? in1 : cur_result;
  }


  /// Max of only one element is that element itself!
  template <typename T> constexpr T Max(T in1) { return in1; }

  /// Max of multiple elements is solved recursively.
  template <typename T, typename... Ts>
  constexpr T Max(T in1, T in2, Ts... extras) {
    T cur_result = Max(in2, extras...);
    return (in1 < cur_result) ? cur_result : in1;
  }

  /// MinRef works like Min, but never copies any inputs; always treats as references.
  /// MinRef of only one element returns reference to that element itself!
  template <typename T> constexpr const T & MinRef(const T& in1) { return in1; }

  /// MinRef of multiple elements returns reference to minimum value.
  template <typename T, typename... Ts>
  constexpr const T & MinRef(const T& in1, const T& in2, const Ts&... extras) {
    const T & cur_result = MinRef(in2, extras...);
    return (in1 < cur_result) ? in1 : cur_result;
  }


  /// MaxRef works like Max, but never copies any inputs; always treats as references.
  /// MaxRef of only one element returns reference to that element itself!
  template <typename T> constexpr const T & MaxRef(const T& in1) { return in1; }

  /// MaxRef of multiple elements returns reference to maximum value.
  template <typename T, typename... Ts>
  constexpr const T & MaxRef(const T& in1, const T& in2, const Ts&... extras) {
    const T & cur_result = MaxRef(in2, extras...);
    return (in1 < cur_result) ? cur_result : in1;
  }


  namespace {
    // A compile-time log calculator for values [1,2)
    static constexpr double Log2_base(double x) {
      return log2_chart_1_2[(int)((x-1.0)*1024)];
      // return InterpolateTable(log2_chart_1_2, x-1.0, 1024);
    }

    // A compile-time log calculator for values < 1
    static constexpr double Log2_frac(double x) {
      return (x >= 1.0) ? Log2_base(x) : (Log2_frac(x*2.0) - 1.0);
    }

    // A compile-time log calculator for values >= 2
    static constexpr double Log2_pos(double x) {
      return (x < 2.0) ? Log2_base(x) : (Log2_pos(x/2.0) + 1.0);
    }

  }

  /// @endcond

  /// Compile-time log base 2 calculator.
  static constexpr double Log2(double x) {
    return (x < 1.0) ? Log2_frac(x) : Log2_pos(x);
  }

  /// Compile-time log calculator
  static constexpr double Log(double x, double base=10.0) { return Log2(x) / Log2(base); }
  /// Compile-time natural log calculator
  static constexpr double Ln(double x) { return Log(x, emp::E); }   // Natural Log...
  /// Compile-time log base 10 calculator.
  static constexpr double Log10(double x) { return Log(x, 10.0); }

  namespace {
    static constexpr double Pow2_lt1(double exp, int id=0) {
      return (id==32) ? 1.0 :
        ( (exp > 0.5) ? (pow2_chart_bits[id]*Pow2_lt1(exp*2.0-1.0,id+1)) : Pow2_lt1(exp*2.0,id+1) );
    }

    static constexpr double Pow2_impl(double exp) {
      return (exp >= 1.0) ? (2.0*Pow2_impl(exp-1.0)) : Pow2_lt1(exp);
    }
  }

  // A fast (O(log p)) integer-power command.
  static constexpr int Pow(int base, int p) {
    return (p <= 0) ? 1 : base * Pow(base, p-1);
  }

  static constexpr double Pow2(double exp) {
    return (exp < 0.0) ? (1.0/Pow2_impl(-exp)) : Pow2_impl(exp);
  }

  template <typename TYPE>
  static constexpr TYPE IntPow(TYPE base, TYPE exp) {
    return exp < 1 ? 1 : (base * IntPow(base, exp-1));
  }

  static constexpr double Pow(double base, double exp) {
    // Normally, convert to a base of 2 and then use Pow2.
    // If base is negative, we don't want to deal with imaginary numbers, so use IntPow.
    return (base > 0) ? Pow2(Log2(base) * exp) : IntPow(base,exp);
  }

  // A fast (O(log p)) integer-power command.
  // static constexpr int Pow(int base, int p) {
  //   return (p <= 0) ? 1 : (base * Pow(base, p-1));
  // }

  static constexpr double Exp(double exp) {
    return Pow2(Log2(emp::E) * exp);  // convert to a base of e.
  }


  /// A compile-time int-log calculator (aka, significant bits)
  template <typename TYPE>
  static constexpr int IntLog2(TYPE x) { return x <= 1 ? 0 : (IntLog2(x/2) + 1); }

  /// A compile-time bit counter.
  template <typename TYPE>
  static constexpr int CountOnes(TYPE x) { return x == 0 ? 0 : (CountOnes(x/2) + (x&1)); }

  /// Quick bit-mask generators...
  template <typename TYPE>
  static constexpr TYPE MaskLow(std::size_t num_bits) {
    return (num_bits == 8*sizeof(TYPE)) ? ((TYPE)-1) : ((((TYPE)1) << num_bits) - 1);
  }

  template <typename TYPE>
  static constexpr TYPE MaskHigh(std::size_t num_bits) {
    return MaskLow<TYPE>(num_bits) << (8*sizeof(TYPE)-num_bits);
  }

  template <typename T> constexpr const T & Min(const T& in1, const T& in2, const T& in3) {
    return std::min(std::min(in1,in2), in3);
  }

  // Build a min and max that allows a variable number of inputs to be compared.
  template <typename T> const T & Min(std::initializer_list<const T&> lst) {
    emp_assert(lst.size > 0); // Nothing to return if nothing in the list!
    auto min_found = lst.begin();
    for (auto it = lst.begin()+1; it < lst.end(); it++) {
      if (*it < *min_found) min_found = it;
    }
    return *min_found;
  }

  template <typename T> const T & Max(std::initializer_list<const T&> lst) {
    emp_assert(lst.size > 0); // Nothing to return if nothing in the list!
    auto max_found = lst.begin();
    for (auto it = lst.begin()+1; it < lst.end(); it++) {
      if (*it > *max_found) max_found = it;
    }
    return *max_found;
  }


}

#endif<|MERGE_RESOLUTION|>--- conflicted
+++ resolved
@@ -9,12 +9,10 @@
 #ifndef EMP_MATH_H
 #define EMP_MATH_H
 
-<<<<<<< HEAD
+
 #include <initializer_list>
 #include <algorithm>
-=======
 #include <cmath>
->>>>>>> 008215d1
 #include "const.h"
 
 namespace emp {
