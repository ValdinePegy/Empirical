//  This file is part of Empirical, https://github.com/devosoft/Empirical
//  Copyright (C) Michigan State University, 2016-2017.
//  Released under the MIT Software license; see doc/LICENSE
//
//
//  This file defines a World template for use in evolutionary algorithms.
//
//  The template *must* define ORG to identify the type of organism in the population.
//  The template *config* also be passed in any number of MANAGERS.
//
//  ORG can be any object type with the following properties:
//  * The copy constructor must work.
//
//  MANAGERS handle specific aspects of how the world should function, such as organism
//  placement in the population, systematics tracking, environmental resources, etc.
//
//    PopulationManager.h defines:
//      PopulationManager_Base<ORG>            -- Continuous generations
//      PopulationManager_EA<ORG>              -- Synchronous generations
//      PopulationManager_SerialTransfer<ORG>  -- Sequential bottlenecks
//
//  SIGNALS that will be triggered associated with world can customize behaviors.  Note that
//  all signal names must be prefixed with the world name so that the correct world is used.
//
//      ::before-repro(size_t parent_position) Trigger: Immediately prior to producing offspring
//      ::offspring-ready(ORG * offspring)     Trigger: Offspring about to enter population
//      ::inject-ready(ORG * new_organism)     Trigger: New org about to be added to population
//      ::org-placement(size_t org_position)   Trigger: Organism has been added to population
//
//  Organisms can also trigger signals to affect the world.
//
//      ::do-repro(size_t org_id)              Trigger to initiate reproduction
//      ::do-symbiont_repro(size_t host_id)    Trigger to initiate symbiont reproduction
//
//  Constructors:
//   World(const std::string & world_name="emp::evo::World")
//   World(int random_seed, const std::string & world_name="emp::evo::World")
//   World(emp::Random & random, const std::string & world_name="emp::evo::World")
//      world_name is prepended before all signal names.
//      random is used as a random number generator.
//
//  Accessors
//   size_t GetSize() const
//   ORG & operator[](size_t i)
//   const std::function<double(ORG*)> & GetDefaultFitnessFun() const
//   const std::function<bool(ORG*)> & GetDefaultMutationFun() const
//   void SetDefaultFitnessFun(const std::function<double(ORG*)> & f)
//   void SetDefaultMutationFun(const std::function<bool(ORG*)> & f)
//
//  Population Building
//   void Clear()                                        - Clear all organisms in population
//   void Insert(const ORG & mem, size_t copy_count=1)   - Insert a copy of an individual
//   void InsertAt(const ORG & mem, size_t pos)          - Insert an individual at specified pos
//   void Insert(Random & random, ARGS... args)          - Insert a random organism
//   void InsertRandomOrg(ARGS... args)
//   void InsertNext(const ORG & mem, size_t copy_count=1) - Insert into NEXT GENERATION of pop
//
//  Organism Variation
//   int MutatePop(std::function<bool(ORG*)> mut_fun, int first_mut=0, int last_mut=-1)
//   int MutatePop(int first_mut=0, int last_mut=-1)
//
//  Selection Mechanisms
//   void EliteSelect(std::function<double(ORG*)> fit_fun, int e_count=1, int copy_count=1)
//   void EliteSelect(int e_count=1, int copy_count=1)
//
//   void TournamentSelect(std::function<double(ORG*)> fit_fun, int t_size, int tourny_count=1)
//   void TournamentSelect(int t_size, int tourny_count=1)
//   void RunTournament(emp::vector<double> fitness, int t_size, int tourny_count=1)
//
//   void FitnessSharingTournamentSelect(std::function<double(ORG*)> fit_fun,
//           std::function<double(ORG*, ORG*)> dist_fun,
//           double sharing_threshhold, double alpha,
//           int t_size, int tourny_count=1)
//   void FitnessSharingTournamentSelect(std::function<double(ORG*, ORG*)>
//           dist_fun, double sharing_threshold,
//           double alpha, int t_size,
//           int tourny_count=1)
//
//  Advancing Time
//   void Update()                  -- Shift to the next generation.
//   void Execute(ARGS... args)     -- Execute each organism in the population.


#ifndef EMP_EVO_WORLD_H
#define EMP_EVO_WORLD_H

#include <functional>
#include <map>

#include "../base/assert.h"
#include "../base/Ptr.h"
#include "../base/vector.h"
#include "../control/SignalControl.h"
#include "../meta/reflection.h"
#include "../tools/Random.h"
#include "../tools/random_utils.h"

#include "FitnessManager.h"
#include "OrgSignals.h"
#include "OrgManager.h"
#include "PopulationManager.h"
#include "StatsManager.h"
#include "LineageTracker.h"


// Macro to add class elements associated with a dynamic function call.
// For example, if you wanted to be able to have a dynamic fitness function, you would call:
//
//   EMP_SETUP_EVO_WORLD_DEFAULT(default_fit_fun, Fitness, double)
//
// This macro will create a function object called "default_fit_fun), which takes a pointer
// to a member and converts it into a double value representing fitness.
//
// It will also create member fuctions in the world:
//   Setup_Fitness()  -- call in Setup to make sure we use ORG.Fitness() if it exists.
//   GetDefaultFitnessFun()  -- Return the current default fitness function being used.
//   SetDefaultFitnessFun(new_fun)  -- Set the default fitness function to be new_fun.


// @CAO Setup to dynamically choose correct version based on arg count.

#define EMP_EVO_FORWARD(FUN, TARGET) \
template <typename... T> void FUN(T &&... args) { TARGET.FUN(std::forward<T>(args)...); }

#define EMP_EVO_FORWARD_2(FUN, TARGET1, TARGET2)  \
template <typename... T> void FUN(T &&... args) { \
    TARGET1.FUN(std::forward<T>(args)...);        \
    TARGET2.FUN(std::forward<T>(args)...);        \
}

#define EMP_EVO_FORWARD_3(FUN, TARGET1, TARGET2, TARGET3) \
template <typename... T> void FUN(T &&... args) {         \
    TARGET1.FUN(std::forward<T>(args)...);                \
    TARGET2.FUN(std::forward<T>(args)...);                \
    TARGET3.FUN(std::forward<T>(args)...);                \
}

namespace emp {
namespace evo {

  EMP_SETUP_TYPE_SELECTOR(SelectFitnessManager, emp_is_fitness_manager)
  EMP_SETUP_TYPE_SELECTOR(SelectLineageManager, emp_is_lineage_manager)
  EMP_SETUP_TYPE_SELECTOR(SelectOrgManager, emp_is_organism_manager)
  EMP_SETUP_TYPE_SELECTOR(SelectPopManager, emp_is_population_manager)
  EMP_SETUP_TYPE_SELECTOR(SelectStatsManager, emp_is_stats_manager)

  // Main world class...
  template <typename ORG, typename... MANAGERS>
  class World {
  public:
    // Some useful types...
    using fit_fun_t = std::function<double(ORG*)>;
    using dist_fun_t = std::function<double(ORG*,ORG*)>;

    // Determine manager types...
    using fitM_t = SelectFitnessManager<MANAGERS...,FitDynamic>;
    using popM_t = AdaptTemplate<SelectPopManager<MANAGERS...,PopBasic>, ORG, fitM_t>;
    using orgM_t = AdaptTemplate<SelectOrgManager<MANAGERS...,OrgMDynamic>, ORG>;
    using statsM_t = AdaptTemplate<SelectStatsManager<MANAGERS...,NullStats >, popM_t>;
    using iterator_t = PopulationIterator<popM_t>;

    //Create a lineage manager if the stats manager needs it or if the user asked for it
    EMP_CHOOSE_MEMBER_TYPE(DefaultLineage, lineage_type, LineageNull, statsM_t)
    using lineageM_t = AdaptTemplate<SelectLineageManager<MANAGERS...,DefaultLineage>, popM_t>;

    // Now that we've determined all of the manager types, build them!
    fitM_t fitM;
    popM_t popM;
    orgM_t orgM;
    statsM_t statsM;
    lineageM_t lineageM;

    Ptr<Random> random_ptr;
    bool random_owner;
    size_t update = 0;

    // We have a set of signals that are triggered by the world.
    SignalControl control;

    // Trigger:  Immediately prior to parent producing offspring
    // Argument: Parent position in population
    Signal<void(size_t)> before_repro_sig;

    // Trigger: Offspring about to enter population
    // Argument: Pointer to organism about to be placed in population.
    Signal<void(ORG *)> offspring_ready_sig;

    // Trigger: New org about to be added to population
    // Argument: Pointer to organism about to be placed in population.
    Signal<void(ORG *)> inject_ready_sig;

    // Trigger: Organism has been added to population
    // Argument: Position of organism placed in the population.
    Signal<void(size_t)> org_placement_sig;

    // Trigger: New update is starting.
    // Argument: Update number (sequentially increasing)
    Signal<void(size_t)> on_update_sig;

    // Trigger: Location of org about to be killed
    // Argument: Pointer to organism about to die
    Signal<void(int)> on_death_sig;


    // Determine the callback type; by default this will be OrgSignals_NONE, but it can be
    // overridden by setting the type callback_t in the organism class.
    EMP_CHOOSE_MEMBER_TYPE(callback_t, callback_t, OrgSignals_NONE, ORG)
    callback_t callbacks;

    // Build a Setup method in world that calls ::Setup() on whatever is passed in if it exists.
    EMP_CREATE_OPTIONAL_METHOD(SetupOrg, Setup);


    void SetupCallbacks(OrgSignals_NONE &) { ; }
    void SetupCallbacks(OrgSignals_Basic & sigs) {
      sigs.repro_sig.AddAction([this](size_t id){DoRepro(id);});
    }
    void SetupCallbacks(OrgSignals_Eco & sigs) {
      sigs.repro_sig.AddAction([this](size_t id){DoRepro(id);});
      sigs.symbiont_repro_sig.AddAction([this](size_t id){DoSymbiontRepro(id);});
    }

  public:
    std::string world_name;

    World(Ptr<Random> r_ptr, const std::string & w_name=UniqueName("emp::evo::World"))
      : fitM()
      , popM(w_name, fitM)
      , random_ptr(r_ptr), random_owner(false)
      , before_repro_sig(to_string(w_name,"::before-repro"), control)
      , offspring_ready_sig(to_string(w_name,"::offspring-ready"), control)
      , inject_ready_sig(to_string(w_name,"::inject-ready"), control)
      , org_placement_sig(to_string(w_name,"::org-placement"), control)
      , on_update_sig(to_string(w_name,"::on-update"), control)
      , on_death_sig(to_string(w_name,"::on-death"), control)
      , callbacks(w_name)
      , world_name(w_name)
    {
      SetupCallbacks(callbacks);
      lineageM.Setup(this);
      statsM.Setup(this);
      popM.Setup(random_ptr);
    }

    World(int seed=-1, const std::string & w_name=UniqueName("emp::evo::World"))
      : World(new Random(seed), w_name) { random_owner = true; }
    World(emp::Random & random, const std::string & w_name=UniqueName("emp::evo::World"))
      : World(&random, w_name) { ; }
    World(const World &) = delete;
    ~World() { Clear(); if (random_owner) random_ptr.Delete(); }
    World & operator=(const World &) = delete;

    size_t GetSize() const { return popM.GetSize(); }
    size_t GetNumOrgs() const { return popM.GetNumOrgs(); }
    ORG & operator[](size_t i) { return *(popM[i]); }
    const ORG & operator[](size_t i) const { return *(popM[i]); }
    ORG & GetRandomOrg() {
      emp_assert(random_ptr != nullptr && "GetRandomOrg() requires active random_ptr");
      const size_t org_id = popM.GetRandomOrg();
      return *(popM[org_id]);
    }
    bool IsOccupied(size_t i) const { return popM[i] != nullptr; }
    iterator_t begin(){ return iterator_t(&popM, 0); }
    iterator_t end(){ return iterator_t(&popM, popM.size()); }

    void Clear() { popM.Clear(); }

    Random & GetRandom() { return *random_ptr; }
    void SetRandom(Random & random) {
      if (random_owner) random_ptr.Delete();
      random_ptr = &random;
      random_owner = false;
    }
    void ResetRandom(int seed=-1) { SetRandom(*(new Random(seed))); }

    // Forward function calls to appropriate internal objects
    EMP_EVO_FORWARD(ConfigPop, popM)
    EMP_EVO_FORWARD_2(SetDefaultFitnessFun, orgM, statsM)
    EMP_EVO_FORWARD(SetDefaultMutateFun, orgM)

    // Deal with Signals
    SignalKey OnBeforeRepro(const std::function<void(size_t)> & fun) { return before_repro_sig.AddAction(fun); }
    SignalKey OnOffspringReady(const std::function<void(ORG *)> & fun) { return offspring_ready_sig.AddAction(fun); }
    SignalKey OnInjectReady(const std::function<void(ORG *)> & fun) { return inject_ready_sig.AddAction(fun); }
    SignalKey OnOrgPlacement(const std::function<void(size_t)> & fun) { return org_placement_sig.AddAction(fun); }
    SignalKey OnUpdate(const std::function<void(size_t)> & fun) { return on_update_sig.AddAction(fun); }
    SignalKey OnOrgDeath(const std::function<void(int)> & fun) { return on_death_sig.AddAction(fun); }

    // Forward any link requests to the SignalControl object.
    template <typename... ARGS>
    SignalKey Link(ARGS &&... args) { return control.Link(std::forward<ARGS>(args)...); }

    SignalControl & GetSignalControl() { return control; }

    fit_fun_t GetFitFun() { return orgM.GetFitFun(); }

    // All additions to the population must go through one of the following Insert methods

    void Insert(const ORG & mem, size_t copy_count=1) {
      for (size_t i = 0; i < copy_count; i++) {
        Ptr<ORG> new_org;
        new_org.New(mem);
        inject_ready_sig.Trigger(new_org.Raw());
        const size_t pos = popM.AddOrg(new_org);
        SetupOrg(*new_org, &callbacks, pos);
        org_placement_sig.Trigger(pos);
      }
    }

    void InsertAt(const ORG & mem, const size_t pos) {
      Ptr<ORG> new_org;
      new_org.New(mem);
      inject_ready_sig.Trigger(new_org.Raw());
      popM.AddOrgAt(new_org, pos);
      SetupOrg(*new_org, &callbacks, pos);
      org_placement_sig.Trigger(pos);
    }

    template <typename... ARGS>
    void InsertRandomOrg(ARGS &&... args) {
      emp_assert(random_ptr != nullptr && "InsertRandomOrg() requires active random_ptr");
      Ptr<ORG> new_org;
      new_org.New(*random_ptr, std::forward<ARGS>(args)...);
      inject_ready_sig.Trigger(new_org.Raw());
      const size_t pos = popM.AddOrg(new_org);
      SetupOrg(*new_org, &callbacks, pos);
      org_placement_sig.Trigger(pos);
    }

    void InsertBirth(const ORG mem, size_t parent_pos, size_t copy_count=1) {
      before_repro_sig.Trigger(parent_pos);
      for (size_t i = 0; i < copy_count; i++) {
        Ptr<ORG> new_org;
        new_org.New(mem);
        offspring_ready_sig.Trigger(new_org.Raw());
        const size_t pos = popM.AddOrgBirth(new_org, parent_pos);
        SetupOrg(*new_org, &callbacks, pos);
        org_placement_sig.Trigger(pos);
      }
    }

    // If InsertBirth is provided with a fitness function, use it to calculate fitness of new org.
    void InsertBirth(const ORG mem, size_t parent_pos, size_t copy_count,
                     const fit_fun_t & fit_fun) {
      before_repro_sig.Trigger(parent_pos);
      for (size_t i = 0; i < copy_count; i++) {
        Ptr<ORG> new_org;
        new_org.New(mem);
        offspring_ready_sig.Trigger(new_org.Raw());
        const size_t pos = popM.AddOrgBirth(new_org, parent_pos);
        // If we offspring are placed into the same population, recalculate fitness.
        if (popM_t::emp_has_separate_generations == false) popM.CalcFitness(pos, fit_fun);
        SetupOrg(*new_org, &callbacks, pos);
        org_placement_sig.Trigger(pos);
      }
    }

    void DoRepro(size_t id) {
      emp_assert(random_ptr != nullptr && "DoRepro() requires a random number generator.");
      before_repro_sig.Trigger(id);
      InsertBirth(*(popM[id]), id, 1);
    }

    void DoSymbiontRepro(size_t id) {
      emp_assert(random_ptr != nullptr && "DoSymbiontRepro() requires a random number generator.");
      // std::cout << "SymbRepro " << id << std::endl;

      // @CAO For the moment, assume random replacement (in the future, make pop_manager handle it)
      const size_t target_id = random_ptr->GetUInt(popM.size());

      // Copy the symbiont into the target.
      const auto & symbiont = popM[id]->GetSymbiont();
      popM[target_id]->InjectSymbiont(symbiont, *random_ptr);
    }

    // Mutations for the next generation (count number of mutated organisms)
    size_t MutatePop(const std::function<bool(ORG*,emp::Random&)> & mut_fun,
                     size_t first_mut, size_t last_mut) {
      emp_assert(mut_fun);
      emp_assert(random_ptr != nullptr && "Mutate() requires active random_ptr");
      size_t mut_count = 0;
      for (size_t i = first_mut; i < last_mut; i++) {
        if (this->IsOccupied(i)){
          if (mut_fun(popM[i], *random_ptr)) {
            mut_count++;
            fitM.ClearAt(i);
          }
        }
      }
      return mut_count;
    }

    size_t MutatePop(const std::function<bool(ORG*,emp::Random&)> & mut_fun, size_t first_mut=0) {
      size_t last_mut = popM.size();
      return MutatePop(mut_fun, first_mut, last_mut);
    }

    size_t MutatePop(const size_t first_mut, const size_t last_mut) {
      return MutatePop(orgM.GetMutFun(), first_mut, last_mut);
    }

    size_t MutatePop(const size_t first_mut=0) {
      return MutatePop(orgM.GetMutFun(), first_mut);
    }

      void Print(const std::function<std::string(ORG*)> & print_fun,
               std::ostream & os=std::cout,
               const std::string & empty="-",
               const std::string & spacer=" ") {
      popM.Print(print_fun, os, empty, spacer);
    }

    void Print(std::ostream & os=std::cout, const std::string & empty="-", const std::string & spacer=" ") {
      popM.Print(os, empty, spacer);
    }

    void PrintOrgCounts(const std::function<std::string(ORG*)> & print_fun, std::ostream & os=std::cout) {
      popM.PrintOrgCounts(print_fun, os);
    }

    // Selection mechanisms choose organisms for the next generation.

    // Elite Selection picks a set of the most fit individuals from the population to move to
    // the next generation.  Find top e_count individuals and make copy_count copies of each.
    void EliteSelect(const fit_fun_t & fit_fun, size_t e_count=1, size_t copy_count=1) {
      emp_assert(fit_fun);
      emp_assert(e_count > 0 && e_count <= popM.size());
      // Load the population into a multimap, sorted by fitness.
      std::multimap<double, size_t> fit_map;
      for (size_t i = 0; i < popM.size(); i++) {
        if (this->IsOccupied(i)){
          fit_map.insert( std::make_pair( fitM.CalcFitness(i,popM[i].AsPtr(),fit_fun), i) );
        }
      }

      // Grab the top fitnesses and move them into the next generation.
      auto m = fit_map.rbegin();
      for (size_t i = 0; i < e_count; i++) {
        InsertBirth( *(popM[m->second]), m->second, copy_count);
        ++m;
      }
    }

    // Elite Selection can use the default fitness function.
    void EliteSelect(size_t e_count=1, size_t copy_count=1) {
      EliteSelect(orgM.GetFitFun(), e_count, copy_count);
    }

    // Roulette Selection (aka Fitness-Proportional Selection) chooses organisms to
    // reproduce based on their current fitness.
    void RouletteSelect(const fit_fun_t & fit_fun, size_t count=1) {
      emp_assert(fit_fun);
      emp_assert(count > 0);
      emp_assert(random_ptr != nullptr && "RouletteSelect() requires active random_ptr");

      popM.CalcFitnessAll(fit_fun);

      for (size_t n = 0; n < count; n++) {
        const double fit_pos = random_ptr->GetDouble(fitM.GetTotalFitness());
        size_t id = fitM.At(fit_pos);
        InsertBirth( *(popM[id]), id, 1, fit_fun );
      }
    }

    // Tournament Selection creates a tournament with a random sub-set of organisms,
    // finds the one with the highest fitness, and moves it to the next generation.
    // User provides the fitness function, the tournament size, and (optionally) the
    // number of tournaments to run.
    void TournamentSelect(const fit_fun_t & fit_fun, size_t t_size, size_t tourny_count=1) {
      emp_assert(fit_fun);
      emp_assert(t_size > 0 && t_size <= popM.size(), t_size, popM.size());
      emp_assert(random_ptr != nullptr && "TournamentSelect() requires active random_ptr");

      emp::vector<size_t> entries;
      for (size_t T = 0; T < tourny_count; T++) {
        entries.resize(0);
        for (size_t i=0; i<t_size; i++) entries.push_back( popM.GetRandomOrg() ); // Allows replacement!

        double best_fit = popM.CalcFitness(entries[0], fit_fun);
        size_t best_id = entries[0];

        // Search for a higher fit org in the tournament.
        for (size_t i = 1; i < t_size; i++) {
          const double cur_fit = popM.CalcFitness(entries[i], fit_fun);
          if (cur_fit > best_fit) {
            best_fit = cur_fit;
            best_id = entries[i];
          }
        }

        // Place the highest fitness into the next generation!
        InsertBirth( *(popM[best_id]), best_id, 1 );
      }
    }

    // Tournament Selection can use the default fitness function.
    void TournamentSelect(size_t t_size, size_t tourny_count=1) {
      TournamentSelect(orgM.GetFitFun(), t_size, tourny_count);
    }


    // Run tournament selection with fitnesses adjusted by Goldberg and
    // Richardson's fitness sharing function (1987)
    // Requires a distance function that is valid for members of the population,
    // a sharing threshold (sigma share) that defines which members are
    // in the same niche, and a value of alpha (which controls the shape of
    // the fitness sharing curve
    void FitnessSharingTournamentSelect(const fit_fun_t & fit_fun, const dist_fun_t & dist_fun,
          double sharing_threshhold, double alpha, size_t t_size, size_t tourny_count=1)
    {
      emp_assert(t_size > 0 && t_size <= popM.size());

      // Pre-calculate fitnesses.
      emp::vector<double> fitness(popM.size());
      for (size_t i = 0; i < popM.size(); ++i) {
        double niche_count = 0;
        for (size_t j = 0; j < popM.size(); ++j) {
          double dij = dist_fun(popM[i], popM[j]);
          niche_count += std::max(1 - std::pow(dij/sharing_threshhold, alpha), 0.0);
        }
        fitness[i] = fit_fun(popM[i])/niche_count;
      }

      fitM.Set(fitness);                                // Cache all calculated fitnesses.
      TournamentSelect(fit_fun, t_size, tourny_count);
    }

    // Fitness sharing Tournament Selection can use the default fitness function
    void FitnessSharingTournamentSelect(const dist_fun_t & dist_fun, double sharing_threshold,
          double alpha, size_t t_size, size_t tourny_count=1) {
      FitnessSharingTournamentSelect(orgM.GetFitFun(), dist_fun, sharing_threshold, alpha, t_size, tourny_count);
    }


    // EcoSelect works like Tournament Selection, but also uses a vector of supplimentary fitness
    // functions.  The best individuals on each supplemental function divide up a resource pool.
    // NOTE: You must turn off the FitnessCache for this function to work properly.
    void EcoSelect(fit_fun_t fit_fun, const emp::vector<fit_fun_t> & extra_funs,
                   const emp::vector<double> & pool_sizes, size_t t_size, size_t tourny_count=1)
    {
      emp_assert(fit_fun);
      emp_assert(t_size > 0 && t_size <= popM.size(), t_size, popM.size());
      emp_assert(random_ptr != nullptr && "EcoSelect() requires active random_ptr");
      emp_assert(fitM.IsCached() == false, "Ecologies mean constantly changing fitness!");

      // Setup info to track fitnesses.
      emp::vector<double> base_fitness(popM.size());
      emp::vector< emp::vector<double> > extra_fitnesses(extra_funs.size());
      emp::vector<double> max_extra_fit(extra_funs.size(), 0.0);
      emp::vector<size_t> max_count(extra_funs.size(), 0);
      for (size_t i=0; i < extra_funs.size(); i++) {
        extra_fitnesses[i].resize(popM.size());
      }

      // Collect all fitness info.
      for (size_t org_id = 0; org_id < popM.size(); org_id++) {
        base_fitness[org_id] = popM.CalcFitness(org_id, fit_fun);
        for (size_t ex_id = 0; ex_id < extra_funs.size(); ex_id++) {
          double cur_fit = popM.CalcFitness(org_id, extra_funs[ex_id]);
          extra_fitnesses[ex_id][org_id] = cur_fit;
          if (cur_fit > max_extra_fit[ex_id]) {
            max_extra_fit[ex_id] = cur_fit;
            max_count[ex_id] = 1;
          }
          else if (cur_fit == max_extra_fit[ex_id]) {
            max_count[ex_id]++;
          }
        }
      }

      // Readjust base fitness to reflect extra resources.
      for (size_t ex_id = 0; ex_id < extra_funs.size(); ex_id++) {
        if (max_count[ex_id] == 0) continue;  // No one gets this reward...

        // The current bonus is divided up among the organisms that earned it...
        const double cur_bonus = pool_sizes[ex_id] / max_count[ex_id];
        // std::cout << "Bonus " << ex_id << " = " << cur_bonus
        //           << "   max_extra_fit = " << max_extra_fit[ex_id]
        //           << std::endl;

        for (size_t org_id = 0; org_id < popM.size(); org_id++) {
          // If this organism is the best at the current resource, git it the bonus!
          if (extra_fitnesses[ex_id][org_id] == max_extra_fit[ex_id]) {
            base_fitness[org_id] += cur_bonus;
          }
        }
      }


      emp::vector<size_t> entries;
      for (size_t T = 0; T < tourny_count; T++) {
        entries.resize(0);
        for (size_t i=0; i<t_size; i++) entries.push_back( popM.GetRandomOrg() ); // Allows replacement!

        double best_fit = base_fitness[entries[0]];
        size_t best_id = entries[0];

        // Search for a higher fit org in the tournament.
        for (size_t i = 1; i < t_size; i++) {
          const double cur_fit = base_fitness[entries[i]];
          if (cur_fit > best_fit) {
            best_fit = cur_fit;
            best_id = entries[i];
          }
        }

        // Place the highest fitness into the next generation!
        InsertBirth( *(popM[best_id]), best_id, 1 );
      }
    }

    /// EcoSelect can be provided a single value if all pool sizes are identical.
    void EcoSelect(fit_fun_t fit_fun, const emp::vector<fit_fun_t> & extra_funs,
                   double pool_sizes, size_t t_size, size_t tourny_count=1)
    {
      emp::vector<double> pools(extra_funs.size(), pool_sizes);
      EcoSelect(fit_fun, extra_funs, pools, t_size, tourny_count);
    }

    // EcoSelect works like Tournament Selection, but also uses a vector of supplimentary fitness
    // functions.  The best individuals on each supplemental function divide up a resource pool.
    // NOTE: You must turn off the FitnessCache for this function to work properly.
    void EcoSelectGradation(fit_fun_t fit_fun, const emp::vector<fit_fun_t> & extra_funs,
                   const emp::vector<double> & pool_sizes, size_t t_size, size_t tourny_count=1)
    {
      emp_assert(fit_fun);
      emp_assert(t_size > 0 && t_size <= popM.size(), t_size, popM.size());
      emp_assert(random_ptr != nullptr && "EcoSelect() requires active random_ptr");
      emp_assert(fitM.IsCached() == false, "Ecologies mean constantly changing fitness!");

      // Setup info to track fitnesses.
      emp::vector<double> base_fitness(popM.size());
      emp::vector< emp::vector<double> > extra_fitnesses(extra_funs.size());
      emp::vector<double> max_extra_fit(extra_funs.size(), 0.0);
      emp::vector<double> resource_left = pool_sizes;
      emp::vector<size_t> max_count(extra_funs.size(), 0);
      for (size_t i=0; i < extra_funs.size(); i++) {
        extra_fitnesses[i].resize(popM.size());
      }
      emp::vector<size_t> ordering(popM.size());


      // Collect all fitness info.
      for (size_t org_id = 0; org_id < popM.size(); org_id++) {
        base_fitness[org_id] = popM.CalcFitness(org_id, fit_fun);
        ordering[org_id] = org_id;
        for (size_t ex_id = 0; ex_id < extra_funs.size(); ex_id++) {
          double cur_fit = popM.CalcFitness(org_id, extra_funs[ex_id]);
<<<<<<< HEAD
          extra_fitnesses[ex_id][org_id] = emp::Pow(cur_fit, 2.0);
=======
          extra_fitnesses[ex_id][org_id] = Pow2(cur_fit/32);
>>>>>>> f2dbd728
        }
      }

      for (size_t ex_id = 0; ex_id < extra_funs.size(); ex_id++) {
          std::sort(ordering.begin(), ordering.end(),
                [&extra_fitnesses, &ex_id](int x, int y){
                  return extra_fitnesses[ex_id][(size_t)x] > extra_fitnesses[ex_id][(size_t)y];
                });
          for (size_t org_id : ordering) {
              double bonus = .05 * extra_fitnesses[ex_id][org_id] * resource_left[ex_id];
              extra_fitnesses[ex_id][org_id] = bonus;
              resource_left[ex_id] -= bonus;
              base_fitness[org_id] += bonus;
          }

      }

    //   for (size_t ex_id = 0; ex_id < extra_funs.size(); ex_id++) {
    //     std::cout << "Bonus " << ex_id << " = " << extra_fitnesses[ex_id]
    //               << std::endl;
    //   }


      emp::vector<size_t> entries;
      for (size_t T = 0; T < tourny_count; T++) {
        entries.resize(0);
        for (size_t i=0; i<t_size; i++) entries.push_back( popM.GetRandomOrg() ); // Allows replacement!

        double best_fit = base_fitness[entries[0]];
        size_t best_id = entries[0];

        // Search for a higher fit org in the tournament.
        for (size_t i = 1; i < t_size; i++) {
          const double cur_fit = base_fitness[entries[i]];
          if (cur_fit > best_fit) {
            best_fit = cur_fit;
            best_id = entries[i];
          }
        }

        // Place the highest fitness into the next generation!
        InsertBirth( *(popM[best_id]), best_id, 1 );
      }
    }

    /// EcoSelect can be provided a single value if all pool sizes are identical.
    void EcoSelectGradation(fit_fun_t fit_fun, const emp::vector<fit_fun_t> & extra_funs,
                   double pool_sizes, size_t t_size, size_t tourny_count=1)
    {
      emp::vector<double> pools(extra_funs.size(), pool_sizes);
      EcoSelectGradation(fit_fun, extra_funs, pools, t_size, tourny_count);
    }

    /// LexicaseSelect runs through multiple fitness functions in a random order for
    /// EACH offspring produced.
    // NOTE: You must turn off the FitnessCache for this function to work properly.
    void LexicaseSelect(const emp::vector<fit_fun_t> & fit_funs, size_t repro_count=1)
    {
      emp_assert(popM.size() > 0);
      emp_assert(fit_funs.size() > 0);
      emp_assert(random_ptr != nullptr && "LexicaseSelect() requires active random_ptr");
      emp_assert(fitM.IsCached() == false, "Lexicase constantly changes fitness functions!");

      // Collect all fitness info.
      emp::vector< emp::vector<double> > fitnesses(fit_funs.size());
      for (size_t fit_id = 0; fit_id < fit_funs.size(); ++fit_id) {
        fitnesses[fit_id].resize(popM.size());
        for (size_t org_id = 0; org_id < popM.size(); ++org_id) {
          fitnesses[fit_id][org_id] = popM.CalcFitness(org_id, fit_funs[fit_id]);
        }
      }

      // Go through a new ordering of fitness functions for each selections.
      // @CAO: Can probably optimize a bit!
      // std::set<emp::vector<size_t>> permute_set;
      emp::vector<size_t> all_orgs(popM.size()), cur_orgs, next_orgs;
      for (size_t org_id = 0; org_id < popM.size(); org_id++) all_orgs[org_id] = org_id;

      for (size_t repro = 0; repro < repro_count; ++repro) {
        // Determine the current ordering of the functions.
        emp::vector<size_t> order = GetPermutation(*random_ptr, fit_funs.size());

        // Step through the functions in the proper order.
        cur_orgs = all_orgs;  // Start with all of the organisms.
        for (size_t fit_id : order) {
          double max_fit = fitnesses[fit_id][cur_orgs[0]];
          for (size_t org_id : cur_orgs) {
            const double cur_fit = fitnesses[fit_id][org_id];
            if (cur_fit > max_fit) {
              max_fit = cur_fit;             // This is a the NEW maximum fitness for this function
              next_orgs.resize(0);           // Clear out orgs with former maximum fitness
              next_orgs.push_back(org_id);   // Add this org as only one with new max fitness
            }
            else if (cur_fit == max_fit) {
              next_orgs.push_back(org_id);   // Same as cur max fitness -- save this org too.
            }
          }
          // Make next_orgs into new cur_orgs; make cur_orgs allocated space for next_orgs.
          std::swap(cur_orgs, next_orgs);
          next_orgs.resize(0);
        }

        // Place a random survivor (all equal) into the next generation!
        emp_assert(cur_orgs.size() > 0, cur_orgs.size(), fit_funs.size(), all_orgs.size());
        size_t repro_id = cur_orgs[ random_ptr->GetUInt(cur_orgs.size()) ];
        InsertBirth( *(popM[repro_id]), repro_id, 1 );
      }
    }

    /// An Ecological version of Lexicase selection.
    // NOTE: You must turn off the FitnessCache for this function to work properly.
    void EcocaseSelect(const emp::vector<fit_fun_t> & fit_funs,
                       const emp::vector<double> & probs,   // Probability of using each function.
                       double repro_decay,                  // Reduced chance of being used again.
                       size_t repro_count)
    {
      emp_assert(popM.size() > 0);
      emp_assert(fit_funs.size() > 0 && fit_funs.size() == probs.size());
      emp_assert(repro_decay > 0.0 && repro_decay <= 1.0, repro_decay);
      emp_assert(random_ptr != nullptr && "EcocaseSelect() requires active random_ptr");
      emp_assert(fitM.IsCached() == false, "Ecocase constantly changes fitness functions!");

      // Collect all fitness info.
      emp::vector< emp::vector<double> > fitnesses(fit_funs.size());
      for (size_t fit_id = 0; fit_id < fit_funs.size(); ++fit_id) {
        fitnesses[fit_id].resize(popM.size());
        for (size_t org_id = 0; org_id < popM.size(); ++org_id) {
          fitnesses[fit_id][org_id] = popM.CalcFitness(org_id, fit_funs[fit_id]);
        }
      }

      // Determine how eligible each org is for being reproduced.
      emp::vector<double> repro_prob(popM.size(), 1.0);

      // Go through a new ordering of fitness functions for each selection.
      emp::vector<size_t> all_orgs(popM.size()), cur_orgs, next_orgs;
      for (size_t org_id = 0; org_id < popM.size(); org_id++) all_orgs[org_id] = org_id;

      for (size_t repro = 0; repro < repro_count; ++repro) {
        // Determine the current ordering of the functions.
        emp::vector<size_t> order = GetPermutation(*random_ptr, fit_funs.size());

        // Determine the starting set of organisms.
        cur_orgs.resize(0);
        for (size_t org_id = 0; org_id < popM.size(); org_id++) {
          if (repro_prob[org_id] == 1.0 || random_ptr->P(repro_prob[org_id])) {
            cur_orgs.push_back(org_id);
          }
        }

        // Step through the functions in the proper order.
        for (size_t fit_id : order) {
          // Determine if we should skip this fitness function.
          if ( random_ptr->P(1.0 - probs[fit_id]) ) continue;
          double max_fit = fitnesses[fit_id][cur_orgs[0]];
          for (size_t org_id : cur_orgs) {
            const double cur_fit = fitnesses[fit_id][org_id];
            if (cur_fit > max_fit) {
              max_fit = cur_fit;             // This is a the NEW maximum fitness for this function
              next_orgs.resize(0);           // Clear out orgs with former maximum fitness
              next_orgs.push_back(org_id);   // Add this org as only one with new max fitness
            }
            else if (cur_fit == max_fit) {
              next_orgs.push_back(org_id);   // Same as cur max fitness -- save this org too.
            }
          }
          // Make next_orgs into new cur_orgs; make cur_orgs allocated space for next_orgs.
          std::swap(cur_orgs, next_orgs);
          next_orgs.resize(0);
        }

        // Place a random survivor (all equal) into the next generation!
        emp_assert(cur_orgs.size() > 0, cur_orgs.size(), fit_funs.size(), all_orgs.size());
        size_t repro_id = cur_orgs[ random_ptr->GetUInt(cur_orgs.size()) ];
        InsertBirth( *(popM[repro_id]), repro_id, 1 );

        // Reduce the probability of this organism reproducing again.
        repro_prob[repro_id] *= repro_decay;
      }
    }

    // Update() moves the next population to the current position, managing memory as needed.
    void Update() {
      on_update_sig.Trigger(update);
      update++;
      popM.Update();
    }


    // Execute() runs the Execute() method on all organisms in the population, forwarding
    // any arguments.
    template <typename... ARGS>
    void Execute(ARGS &&... args) {
      popM.Execute(std::forward<ARGS>(args)...);
    }

  };

  // Setup a pre-build EAWorld that automatically uses synchronous generations.
  template <typename ORG, typename... MANAGERS>
  using EAWorld = World<ORG, MANAGERS..., PopulationManager_EA<ORG>>;

  template <typename ORG, typename... MANAGERS>
  using GridWorld = World<ORG, MANAGERS..., PopulationManager_Grid<ORG>>;

}  // END evo namespace
}  // END emp namespace

#endif<|MERGE_RESOLUTION|>--- conflicted
+++ resolved
@@ -646,11 +646,7 @@
         ordering[org_id] = org_id;
         for (size_t ex_id = 0; ex_id < extra_funs.size(); ex_id++) {
           double cur_fit = popM.CalcFitness(org_id, extra_funs[ex_id]);
-<<<<<<< HEAD
           extra_fitnesses[ex_id][org_id] = emp::Pow(cur_fit, 2.0);
-=======
-          extra_fitnesses[ex_id][org_id] = Pow2(cur_fit/32);
->>>>>>> f2dbd728
         }
       }
 
