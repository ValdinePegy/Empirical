/**
 *  @note This file is part of Empirical, https://github.com/devosoft/Empirical
 *  @copyright Copyright (C) Michigan State University, MIT Software license; see doc/LICENSE.md
 *  @date 2015-2020.
 *
 *  @file  Random.h
 *  @brief A versatile and non-patterned pseudo-random-number generator.
 *  @note Status: RELEASE
 */

#ifndef EMP_RANDOM_H
#define EMP_RANDOM_H

#include <ctime>
#include <climits>
#include <cmath>
#include <cstring>
#include <iterator>

#include "../base/assert.h"
#include "bitset_utils.h"
#include "Range.h"

namespace emp {
  using namespace emp;

  ///  Middle Square Weyl Sequence: A versatile and non-patterned pseudo-random-number
  ///  generator.
  ///  Based on: https://en.wikipedia.org/wiki/Middle-square_method 
  class Random {
  protected:

    uint64_t value = 0;                       ///< Current squaring value
    uint64_t weyl_state = 0;                  ///< Weyl sequence state
    uint64_t original_seed = 0;               ///< Seed to start sequence; initialized weyl_state

    // Members & functions for stat functions
    double expRV = 0.0;    ///< Exponential Random Variable for the randNormal function

    // Constants ////////////////////////////////////////////////////////////////
    static constexpr const uint64_t RAND_CAP = 4294967296;  // 2^32
    static constexpr const uint64_t STEP_SIZE = 0xb5ad4eceda1ce2a9;  ///< Weyl sequence step size


    /// Basic Random number
    /// Returns a random number [0, RAND_CAP)
    uint32_t Get() {
      value *= value;                       // Square the current value.
      value += (weyl_state += STEP_SIZE);   // Take a step in the Weyl sequence
      value = (value>>32) | (value<<32);    // Return the middle of the value
      return (uint32_t) value;
    }

  public:
    /// Set up the random generator object with an optional seed value.
    Random(const int seed = -1) {
      ResetSeed(seed);  // Calls init()
    }

    ~Random() { ; }


    /// @return The current seed used to initialize this pseudo-random sequence.
    inline uint64_t GetSeed() const { return original_seed; }

    /// Starts a new sequence of pseudo random numbers.  A negative seed means that the random
    /// number generator gets its seed from the current system time and the process memory.
    void ResetSeed(const int64_t seed) {
      // If the provided seed is <= 0, choose a unique seed based on time and memory location.
      if (seed <= 0) {
        uint64_t seed_time = (uint64_t) time(NULL);
        uint64_t seed_mem = (uint64_t) this;
        weyl_state = seed_time ^ seed_mem;
      }

      else weyl_state = (uint64_t) seed;

      // Save the seed that was ultimately used to start this pseudo-random sequence.
      original_seed = weyl_state;

      weyl_state *= 2;  // Make sure starting state is even.

    }


    // Random Number Generation /////////////////////////////////////////////////

    /// @return A pseudo-random double value between 0.0 and 1.0
    inline double GetDouble() { return Get() / (double) RAND_CAP; }

    /// @return A pseudo-random double value between 0.0 and max
    inline double GetDouble(const double max) { return GetDouble() * max; }

    /// @return A pseudo-random double value between min and max
    inline double GetDouble(const double min, const double max) {
      return GetDouble() * (max - min) + min;
    }

    /// @return A pseudo-random double in the provided range.
    inline double GetDouble(const Range<double> range) {
      return GetDouble(range.GetLower(), range.GetUpper());
     }


    /// @return A pseudo-random 32-bit (4 byte) unsigned int value.
    inline uint32_t GetUInt() {
      return Get();
    }

    /// @return A pseudo-random 32-bit unsigned int value between 0 and max
    template <typename T>
    inline uint32_t GetUInt(const T max) {
      return static_cast<uint32_t>(GetDouble() * static_cast<double>(max));
    }

    /// @return A pseudo-random 32-bit unsigned int value between min and max
    template <typename T1, typename T2>
    inline uint32_t GetUInt(const T1 min, const T2 max) {
      return GetUInt<uint32_t>((uint32_t) max - (uint32_t) min) + (uint32_t) min;
    }

    /// @return A pseudo-random 32-bit unsigned int value in the provided range.
    template <typename T>
    inline uint32_t GetUInt(const Range<T> range) {
      return GetUInt(range.GetLower(), range.GetUpper());
    }


    /// @return A pseudo-random 64-bit (8 byte) unsigned int value.
    inline uint64_t GetUInt64() {
      return ( static_cast<uint64_t>(GetUInt()) << 32 )
             + static_cast<uint64_t>(GetUInt());
    }

    /// @return A pseudo-random 64-bit unsigned int value between 0 and max
    inline uint64_t GetUInt64(const uint64_t max) {
      if (max <= RAND_CAP) return (uint64_t) GetUInt(max);  // Don't need extra precision.

      size_t mask = emp::MaskUsed(max);              // Create a mask for just the bits we need.
      uint64_t val = GetUInt64() & mask;             // Grab a value using just the current bits.
      while (val >= max) val = GetUInt64() & mask;   // Grab new values until we find a valid one.

      return val;
    }


    /// @return A pseudo-random 32-bit (4 byte) int value between 0 and max
    inline int32_t GetInt(const int32_t max) {
      return static_cast<int32_t>(GetUInt((uint32_t) max));
    }

    /// @return A pseudo-random 32-bit (4 byte) int value between min and max
    inline int32_t GetInt(const int min, const int max) { return GetInt(max - min) + min; }

    /// @return A pseudo-random 32-bit (4 byte) int value in range
    inline int32_t GetInt(const Range<int> range) {
      return GetInt(range.GetLower(), range.GetUpper());
    }


    /// Randomize a contiguous segment of memory.
    void RandFill(unsigned char * dest, const size_t num_bytes) {
      size_t leftover = num_bytes % 4;
      size_t limit = num_bytes - leftover;

      // Fill out random bytes in groups of four.
      for (size_t byte = 0; byte < limit; byte += 4) {
        uint32_t rnd = Get();
        std::memcpy(dest+byte, &rnd, 4);
      }

      // If we don't have a multiple of four, fill in the remaining.
      if (leftover) {
        uint32_t rnd = Get();
        std::memcpy(dest+num_bytes-leftover, &rnd, leftover);
      }
    }


    // Random Event Generation //////////////////////////////////////////////////

    /// Tests a random value [0,1) against a given probability p, and returns true of false.
    /// @param p The probability of the result being "true".
    inline bool P(const double p) {
      emp_assert(p >= 0.0 && p <= 1.0, p);
      return (Get() < (p * RAND_CAP));
    }


    // Statistical functions ////////////////////////////////////////////////////

    // Distributions //

    /// Generate a random variable drawn from a unit normal distribution.
    double GetRandNormal() {
      // Draw from a Unit Normal Dist
      // Using Rejection Method and saving of initial exponential random variable
      double expRV2;
      while (1) {
        expRV2 = -log(GetDouble());
        expRV -= (expRV2-1)*(expRV2-1)/2;
        if (expRV > 0) break;
        expRV = -log(GetDouble());
      }
      if (P(.5)) return expRV2;
      return -expRV2;
    }

    /// @return A random variable drawn from a normal distribution.
    /// @param mean Center of distribution.
    /// @param std Standard deviation of distribution.
    inline double GetRandNormal(const double mean, const double std) { return mean + GetRandNormal() * std; }

    /// Generate a random variable drawn from a Poisson distribution.
    inline uint32_t GetRandPoisson(const double n, const double p) {
      emp_assert(p >= 0.0 && p <= 1.0, p);
      // Optimizes for speed and calculability using symetry of the distribution
      if (p > .5) return (uint32_t) n - GetRandPoisson(n * (1 - p));
      else return GetRandPoisson(n * p);
    }

    /// Generate a random variable drawn from a Poisson distribution.
    inline uint32_t GetRandPoisson(const double mean) {
      // Draw from a Poisson Dist with mean; if cannot calculate, return UINT_MAX.
      // Uses Rejection Method
      const double a = exp(-mean);
      if (a <= 0) return UINT_MAX; // cannot calculate, so return UINT_MAX
      uint32_t k = 0;
      double u = GetDouble();
      while (u >= a) {
        u *= GetDouble();
        ++k;
      }
      return k;
    }

    /// Generate a random variable drawn from a Binomial distribution.
    ///
    /// This function is exact, but slow.
    /// @see Random::GetApproxRandBinomial
    /// @see emp::Binomial in source/tools/Distribution.h
    inline uint32_t GetRandBinomial(const double n, const double p) { // Exact
      emp_assert(p >= 0.0 && p <= 1.0, p);
      emp_assert(n >= 0.0, n);
      // Actually try n Bernoulli events, each with probability p
      uint32_t k = 0;
      for (uint32_t i = 0; i < n; ++i) if (P(p)) k++;
      return k;
    }

<<<<<<< HEAD
=======

    /**
     * Generate a random variable drawn from a Binomial distribution.
     *
     * This function is faster than @ref Random::GetFullRandBinomial(), but
     * uses some approximations.  Note that for repeated calculations with
     * the same n and p, the Binomial class provides a much faster and more
     * exact interface.
     *
     * @see Random::GetFullRandBinomial
     * @see emp::Binomial in source/tools/Distribution.h
     **/
    inline uint32_t GetApproxRandBinomial(const double n, const double p) { // Approx
      emp_assert(p >= 0.0 && p <= 1.0, p);
      emp_assert(n >= 0.0, n);
      // Approximate Binomial if appropriate

      // if np(1-p) is large, we might be tempted to use a Normal approx, but it is giving poor results.
      // if (n * p * (1 - p) >= _BINOMIAL_TO_NORMAL) {
      //   return static_cast<uint32_t>(GetRandNormal(n * p, n * p * (1 - p)) + 0.5);
      // }

      // If n is large, use a Poisson approx
      if (n >= _BINOMIAL_TO_POISSON) {
        uint32_t k = GetRandPoisson(n, p);
        if (k < UINT_MAX) return k; // if approx worked
      }

      // otherwise, actually generate the randBinomial
      return GetFullRandBinomial(n, p);
    }

    /**
     * By default GetRandBinomial calls the full (non-approximation) version.
     *
     * Note that if approximations are okay, they can create a big speedup
     * for n > 1000.
     *
     * @see Random::GetFullRandBinomial
     * @see Random::GetApproxRandBinomial
     * @see emp::Binomial in source/tools/Distribution.h
     **/

    inline uint32_t GetRandBinomial(const double n, const double p) {
      return GetFullRandBinomial(n,p);
    }

    inline uint32_t GetRandGeometric(double p){
      emp_assert(p >= 0 && p <= 1, "Pobabilities must be between 0 and 1");
      // TODO: When we have warnings, add one for passing a really small number to
      // this function. Alternatively, make this function not ludicrously slow with small numbers.
      // Looks like return floor(ln(GetDouble())/ln(1-p)) might be sufficient?
      if (p == 0) {
        return std::numeric_limits<uint32_t>::infinity();
      }
      uint32_t result = 1;
      while (!P(p)) { result++;}
      return result;
    }

>>>>>>> 3a28f939
  };


  /// This is an adaptor to make Random behave like a proper STL random number generator.
  struct RandomStdAdaptor {
    typedef int argument_type;
    typedef int result_type;

    RandomStdAdaptor(Random& rng) : _rng(rng) { }
    int operator()(int n) { return _rng.GetInt(n); }

    Random& _rng;
  };


  /// Draw a sample (with replacement) from an input range, copying to the output range.
  template <typename ForwardIterator, typename OutputIterator, typename RNG>
  void sample_with_replacement(ForwardIterator first, ForwardIterator last, OutputIterator ofirst, OutputIterator olast, RNG rng) {
    std::size_t range = std::distance(first, last);
    while(ofirst != olast) {
      *ofirst = *(first+rng(range));
      ++ofirst;
    }
  }


} // END emp namespace

#endif<|MERGE_RESOLUTION|>--- conflicted
+++ resolved
@@ -26,7 +26,7 @@
 
   ///  Middle Square Weyl Sequence: A versatile and non-patterned pseudo-random-number
   ///  generator.
-  ///  Based on: https://en.wikipedia.org/wiki/Middle-square_method 
+  ///  Based on: https://en.wikipedia.org/wiki/Middle-square_method
   class Random {
   protected:
 
@@ -248,55 +248,6 @@
       return k;
     }
 
-<<<<<<< HEAD
-=======
-
-    /**
-     * Generate a random variable drawn from a Binomial distribution.
-     *
-     * This function is faster than @ref Random::GetFullRandBinomial(), but
-     * uses some approximations.  Note that for repeated calculations with
-     * the same n and p, the Binomial class provides a much faster and more
-     * exact interface.
-     *
-     * @see Random::GetFullRandBinomial
-     * @see emp::Binomial in source/tools/Distribution.h
-     **/
-    inline uint32_t GetApproxRandBinomial(const double n, const double p) { // Approx
-      emp_assert(p >= 0.0 && p <= 1.0, p);
-      emp_assert(n >= 0.0, n);
-      // Approximate Binomial if appropriate
-
-      // if np(1-p) is large, we might be tempted to use a Normal approx, but it is giving poor results.
-      // if (n * p * (1 - p) >= _BINOMIAL_TO_NORMAL) {
-      //   return static_cast<uint32_t>(GetRandNormal(n * p, n * p * (1 - p)) + 0.5);
-      // }
-
-      // If n is large, use a Poisson approx
-      if (n >= _BINOMIAL_TO_POISSON) {
-        uint32_t k = GetRandPoisson(n, p);
-        if (k < UINT_MAX) return k; // if approx worked
-      }
-
-      // otherwise, actually generate the randBinomial
-      return GetFullRandBinomial(n, p);
-    }
-
-    /**
-     * By default GetRandBinomial calls the full (non-approximation) version.
-     *
-     * Note that if approximations are okay, they can create a big speedup
-     * for n > 1000.
-     *
-     * @see Random::GetFullRandBinomial
-     * @see Random::GetApproxRandBinomial
-     * @see emp::Binomial in source/tools/Distribution.h
-     **/
-
-    inline uint32_t GetRandBinomial(const double n, const double p) {
-      return GetFullRandBinomial(n,p);
-    }
-
     inline uint32_t GetRandGeometric(double p){
       emp_assert(p >= 0 && p <= 1, "Pobabilities must be between 0 and 1");
       // TODO: When we have warnings, add one for passing a really small number to
@@ -310,7 +261,6 @@
       return result;
     }
 
->>>>>>> 3a28f939
   };
 
 
