--- conflicted
+++ resolved
@@ -172,7 +172,6 @@
       return Add(in_fun, key, desc);
     }
 
-<<<<<<< HEAD
     /// Add a function that always pulls the variance from the DataNode @param node
     /// Requires that @param node have the data::Stats or data::FullStats modifier.
     template <typename VAL_TYPE, emp::data... MODS>
@@ -219,8 +218,6 @@
       AddKurtosis(node, "kurtosis_" + key, "kurtosis of " + desc);
     }
 
-=======
->>>>>>> 81bd97ac
     /// Add a function that always pulls the count of the @param bin_id 'th bin of the histogram
     /// from @param node. Requires that @param node have the data::Histogram modifier and at least
     /// @bin_id bins.
