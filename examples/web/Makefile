--- conflicted
+++ resolved
@@ -46,15 +46,11 @@
 web-debug: CFLAGS := $(CFLAGS_web_debug)
 web-debug: all
 
-<<<<<<< HEAD
-$(JS_TARGETS): %.js : %.cc # $(WEB)/%.h
-=======
 native: all
 
 all: $(TARGETS)
 
 $(JS_TARGETS): %.js : %.cpp # $(WEB)/%.h
->>>>>>> 4935d379
 	$(CXX_web) $(CFLAGS_web) $< -o $@
 
 
