--- conflicted
+++ resolved
@@ -14,15 +14,12 @@
 compiler:
 - g++
 - clang++
-<<<<<<< HEAD
-=======
 env:
 - TEST_SET=test-web
 - TEST_SET=test-native-regular
 - TEST_SET=test-native-fulldebug
 - TEST_SET=test-native-opt
 - TEST_SET=test-examples
->>>>>>> 5662ce86
 python:
 - '3.5'
 before_install:
@@ -36,12 +33,6 @@
 - git fetch origin master:refs/remotes/origin/master
 - npm install source-map
 - make install-test-dependencies
-<<<<<<< HEAD
-before_script:
-- ${CXX} --version
-script:
-- make test-native CXX=${CXX}
-=======
 - source third-party/emsdk/emsdk_env.sh
 services:
   - xvfb
@@ -49,37 +40,10 @@
 - ${CXX} --version
 script:
 - make ${TEST_SET} CXX=${CXX}
->>>>>>> 5662ce86
 
 jobs:
   include:
   - stage: test
-<<<<<<< HEAD
-    name: web
-    compiler:
-    - emcc
-    python:
-    - '3.5'
-    before_install:
-    - sudo add-apt-repository -y ppa:ubuntu-toolchain-r/test
-    - sudo apt-get update -qq
-    install:
-    - sudo apt-get install -qq g++-8 cmake build-essential python-virtualenv python-pip nodejs tar gzip libpthread-stubs0-dev libc6-dbg gdb
-    - sudo update-alternatives --install /usr/bin/g++ g++ /usr/bin/g++-8 90
-    - export python="/usr/bin/python"
-    - git fetch origin master:refs/remotes/origin/master
-    - npm install source-map
-    - make install-test-dependencies
-    - if [ "${TRAVIS_COMPILER}" = "emcc" ]; then export CXX=emcc; . third-party/emsdk/emsdk_env.sh; fi
-    services:
-      - xvfb
-    before_script:
-    - ${CXX} --version
-    script:
-    - make test-web CXX=${CXX}
-  - stage: test
-=======
->>>>>>> 5662ce86
     name: documentation
     compiler: clang++
     addons:
