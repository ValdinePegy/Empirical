TEST_NAMES = attrs keyname_utils SolveState string_utils timing TypeTracker unique value_utils

# -O3	  -Wl,--stack,8388608 -ftrack-macro-expansion=0
FLAGS = -std=c++17 -g -pthread -Wall -Wno-unused-function -Wno-unused-private-field -I../../include/ -I../../ -I../../third-party/cereal/include/

default: test

cov-%: %.cpp ../../third-party/Catch/single_include/catch2/catch.hpp
	$(CXX) $(FLAGS) $< -o $@.out
	#echo "running $@.out"
	# execute test
	./$@.out
	llvm-profdata merge default.profraw -o default.profdata
	llvm-cov show ./$@.out -instr-profile=default.profdata > coverage_$@.txt
	python ../../third-party/force-cover/fix_coverage.py coverage_$@.txt

test-prep:
	mkdir -p temp

test-%: %.cpp ../../third-party/Catch/single_include/catch2/catch.hpp
<<<<<<< HEAD
	$(CXX) $(FLAGS) $< -o $@.out
	# execute test
	./$@.out
=======
	$(CXX) $(FLAGS) $< -lstdc++fs -o $@.out
	# execute test; on fail, run again and backtrace
	./$@.out \
		|| { gdb ./$@.out --ex="catch throw" --ex="set confirm off" --ex="run" --ex="backtrace" --ex="quit"; exit 1; }
>>>>>>> 7b3fbbea

# Test in debug mode without pointer tracker
test: test-prep $(addprefix test-, $(TEST_NAMES))
	rm -rf test*.out

coverage: FLAGS := -std=c++17 -pthread -g -Wall -Wno-unused-function -I../../coverage_source/ -I../../ -I../../third-party/cereal/include/ -DEMP_TRACK_MEM -Wnon-virtual-dtor -Wcast-align -Woverloaded-virtual -ftemplate-backtrace-limit=0 -fprofile-instr-generate -fcoverage-mapping -fno-inline -fno-elide-constructors -O0
coverage: test-prep $(addprefix cov-, $(TEST_NAMES))

# Test optimized version without debug features
opt: FLAGS := -std=c++17 -pthread -DNDEBUG -O3 -Wno-unused-function -I../../include/ -I../../third-party/cereal/include/ -I../../
opt: test-prep $(addprefix test-, $(TEST_NAMES))
	rm -rf test*.out

# Test in debug mode with pointer tracking
fulldebug: FLAGS := -std=c++17 -pthread -g -Wall -Wno-unused-function -I../../include/ -I../../third-party/cereal/include/ -I../../ -pedantic -DEMP_TRACK_MEM -Wnon-virtual-dtor -Wcast-align -Woverloaded-virtual -ftemplate-backtrace-limit=0 # -Wmisleading-indentation
fulldebug: test-prep $(addprefix test-, $(TEST_NAMES))
	rm -rf test*.out

cranky: FLAGS := -std=c++17 -pthread -g -Wall -Wno-unused-function -I../../include/ -I../../third-party/cereal/include/ -I../../ -pedantic -DEMP_TRACK_MEM -Wnon-virtual-dtor -Wcast-align -Woverloaded-virtual -Wconversion -Weffc++
cranky: test-prep $(addprefix test-, $(TEST_NAMES))
	rm -rf test*.out

../../third-party/Catch/single_include/catch2/catch.hpp:
	git submodule init
	git submodule update

clean:
	rm -f *.out
	rm -f *.o
	rm -f *.gcda
	rm -f *.gcno
	rm -f *.info
	rm -f *.gcov
	rm -f ./Coverage*
	rm -rf ./temp<|MERGE_RESOLUTION|>--- conflicted
+++ resolved
@@ -18,16 +18,10 @@
 	mkdir -p temp
 
 test-%: %.cpp ../../third-party/Catch/single_include/catch2/catch.hpp
-<<<<<<< HEAD
 	$(CXX) $(FLAGS) $< -o $@.out
-	# execute test
-	./$@.out
-=======
-	$(CXX) $(FLAGS) $< -lstdc++fs -o $@.out
 	# execute test; on fail, run again and backtrace
 	./$@.out \
 		|| { gdb ./$@.out --ex="catch throw" --ex="set confirm off" --ex="run" --ex="backtrace" --ex="quit"; exit 1; }
->>>>>>> 7b3fbbea
 
 # Test in debug mode without pointer tracker
 test: test-prep $(addprefix test-, $(TEST_NAMES))
