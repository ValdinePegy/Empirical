--- conflicted
+++ resolved
@@ -433,7 +433,7 @@
   REQUIRE( quoted_strings[0] == "([{<one>}])" );
   REQUIRE( quoted_strings[2] == "([{<three>}])" );
 
-<<<<<<< HEAD
+  REQUIRE( emp::to_titlecase("Harry Potter and the pRisoner of azkaban") == "Harry Potter And The Prisoner Of Azkaban");
 }
 
 TEST_CASE("Test to_web_safe_string", "[tools]" ){
@@ -447,7 +447,4 @@
   REQUIRE( emp::to_web_safe_string("'one and two'" ) == "&aposone and two&apos");
   // requires that strings with multiple reserved characters are replaced as expected
   REQUIRE ( emp::to_web_safe_string("<h1>\"Hello\" & 'bye'</h1>") == "&lth1&gt&quotHello&quot &amp &aposbye&apos&lt/h1&gt" );
-=======
-  REQUIRE( emp::to_titlecase("Harry Potter and the pRisoner of azkaban") == "Harry Potter And The Prisoner Of Azkaban");
->>>>>>> 2aad1701
 }