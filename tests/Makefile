GCOV_FLAGS = -o0 -g --coverage

<<<<<<< HEAD
TEST_NAMES = base constexpr geometry meta scholar tools systematics data
=======
TEST_NAMES = base constexpr data geometry meta scholar tools

>>>>>>> 4c62a6dd
FLAGS = -std=c++14 -Wall -Wno-unused-function -I../source/ -I../
#CXX = clang++
#CXX = g++

default: test

test-prep:
	mkdir -p temp

test-%: test_%.cc
	$(CXX) $(FLAGS) $< -o $@.out
	#echo "running $@.out"
	# execute test
	./$@.out

test: test-prep $(addprefix test-, $(TEST_NAMES))
	rm -rf test*.out

opt: FLAGS := -std=c++14 -DNDEBUG -O3
opt: test-prep $(addprefix test-, $(TEST_NAMES))
	rm -rf test*.out

debug: FLAGS := -std=c++14 -g -Wall -Wno-unused-function -I../source/ -I../ -pedantic -DEMP_TRACK_MEM -Wnon-virtual-dtor -Wcast-align -Woverloaded-virtual -ftemplate-backtrace-limit=0 # -Wmisleading-indentation
debug: test-prep $(addprefix test-, $(TEST_NAMES))
	rm -rf test*.out

cranky: FLAGS := -std=c++14 -g -Wall -Wno-unused-function -I../source/ -I../ -pedantic -DEMP_TRACK_MEM -Wnon-virtual-dtor -Wcast-align -Woverloaded-virtual -Wconversion -Weffc++
cranky: test-prep $(addprefix test-, $(TEST_NAMES))
	rm -rf test*.out

test-web:
	  cd web && bash run_tests.sh
	  cd .. && third-party/node_modules/karma/bin/karma start tests/web/karma.conf.js

clean:
	rm -f *.out
	rm -f *.o
	rm -f *.gcda
	rm -f *.gcno
	rm -f *.info
	rm -f *.gcov
	rm -f ./Coverage*
	rm -rf ./temp
	cd web && make clean<|MERGE_RESOLUTION|>--- conflicted
+++ resolved
@@ -1,11 +1,7 @@
 GCOV_FLAGS = -o0 -g --coverage
 
-<<<<<<< HEAD
-TEST_NAMES = base constexpr geometry meta scholar tools systematics data
-=======
-TEST_NAMES = base constexpr data geometry meta scholar tools
+TEST_NAMES = base constexpr data geometry meta scholar systematics tools
 
->>>>>>> 4c62a6dd
 FLAGS = -std=c++14 -Wall -Wno-unused-function -I../source/ -I../
 #CXX = clang++
 #CXX = g++
