# Pull base image.
FROM ubuntu:18.04

COPY . /opt/Empirical

SHELL ["/bin/bash", "-c"]

# Prevent interactive time zone config.
# adapted from https://askubuntu.com/a/1013396
ENV DEBIAN_FRONTEND=noninteractive

RUN \
  echo 'Acquire::http::Timeout "60";' >> "/etc/apt/apt.conf.d/99timeout" \
    && \
  echo 'Acquire::ftp::Timeout "60";' >> "/etc/apt/apt.conf.d/99timeout" \
    && \
  echo 'Acquire::Retries "100";' >> "/etc/apt/apt.conf.d/99timeout" \
    && \
  echo "buffed apt-get resiliency"

# Install apt packages
# xvfb nonsense adapted from https://github.com/samgiles/docker-xvfb
# remove -backports, -updates, -proposed, -security repositories
RUN \
  find /etc/apt -type f -name '*.list' -exec sed -i 's/\(^deb.*-backports.*\)/#\1/; s/\(^deb.*-updates.*\)/#\1/; s/\(^deb.*-proposed.*\)/#\1/; s/\(^deb.*-security.*\)/#\1/' {} + \
    && \
  apt-get update -y \
    && \
  apt-get install -y software-properties-common=0.96.24.32.1 \
    && \
  add-apt-repository -y ppa:ubuntu-toolchain-r/test \
    && \
  apt-get update -y \
    && \
  apt-get install --no-install-recommends --allow-downgrades -y \
    dpkg-dev \
    libc6=2.27-3ubuntu1 \
    libc6-dev \
    libc6-dbg \
    build-essential \
    xvfb \
    x11vnc \
    x11-xkb-utils \
    xfonts-100dpi \
    xfonts-75dpi \
    xfonts-scalable \
    xfonts-cyrillic \
    x11-apps \
    gtk2-engines-pixbuf \
    firefox \
    libnss3 \
    lsb-release \
    xdg-utils \
    g++-8=8-20180414-1ubuntu2 \
    gcc-8-base=8-20180414-1ubuntu2 \
    cpp-8=8-20180414-1ubuntu2 \
    gcc-8=8-20180414-1ubuntu2 \
    gcc-8-base=8-20180414-1ubuntu2 \
    libgcc-8-dev \
    libstdc++-8-dev \
    cmake \
    python-virtualenv \
    python-pip-whl \
    python-pip \
    python-setuptools \
    python3-setuptools \
    python3-virtualenv \
    python3-pip \
    nodejs \
    npm \
    tar \
    gzip \
    libpthread-stubs0-dev \
    gdb \
    doxygen \
    curl \
    perl \
    perl-base=5.26.1-6 \
    git \
    htop \
    man \
    unzip \
    vim-common \
    vim-runtime \
    vim \
    nano \
    wget \
    && \
  apt-get clean \
    && \
  rm -rf /var/lib/apt/lists/* \
    && \
  echo "installed apt packages"

RUN \
  echo $' \n\
XVFB=/usr/bin/Xvfb \n\
XVFBARGS="$DISPLAY -ac -screen 0 1024x768x16 +extension RANDR" \n\
PIDFILE=/var/xvfb_${DISPLAY:1}.pid \n\
case "$1" in \n\
  start) \n\
    echo -n "Starting virtual X frame buffer: Xvfb" \n\
    /sbin/start-stop-daemon --start --quiet --pidfile $PIDFILE --make-pidfile --background --exec $XVFB -- $XVFBARGS \n\
    echo "." \n\
    ;; \n\
  stop) \n\
    echo -n "Stopping virtual X frame buffer: Xvfb" \n\
    /sbin/start-stop-daemon --stop --quiet --pidfile $PIDFILE \n\
    echo "." \n\
    ;; \n\
  restart) \n\
    $0 stop \n\
    $0 start \n\
    ;; \n\
  *) \n\
  echo "Usage: /etc/init.d/xvfb {start|stop|restart}" \n\
  exit 1 \n\
esac \n\
exit 0 \n\
' > /etc/init.d/xvfb \
  && \
  echo "write xvfb init.d script"

RUN \
  chmod a+x /etc/init.d/xvfb \
    && \
  echo "make xvfb init.d script executable"

RUN \
  echo $'#!/bin/bash\n\
export DISPLAY=:99\n\
/etc/init.d/xvfb start\n\
sleep 1\n\
$@\n\
exit_value=$?\n\
/etc/init.d/xvfb stop\n\
exit $exit_value\n\
' > /usr/bin/xvfb-daemon-run \
  && \
  echo "write xvfb daemon script"

RUN \
  chmod a+x /usr/bin/xvfb-daemon-run \
    && \
  echo "make xvfb daemon script executable"

ENV DISPLAY :99

# magic from https://github.com/puppeteer/puppeteer/issues/3451#issuecomment-523961368
RUN echo 'kernel.unprivileged_userns_clone=1' > /etc/sysctl.d/userns.conf

RUN \
<<<<<<< HEAD
  apt-get install -y \
    g++-8=8.4.0-1ubuntu1~18.04 \
    cmake=3.10.2-1ubuntu2.18.04.1 \
    build-essential=12.4ubuntu1 \
    python-virtualenv=15.1.0+ds-1.1 \
    python-pip \
    python3-virtualenv \
    python3-pip \
    nodejs=8.10.0~dfsg-2ubuntu0.4 \
    npm=3.5.2-0ubuntu4 \
    tar=1.29b-2ubuntu0.1 \
    gzip=1.6-5ubuntu1 \
    libpthread-stubs0-dev=0.3-4 \
    libc6-dbg=2.27-3ubuntu1.3 \
    gdb=8.2-0ubuntu1~18.04 \
    doxygen \
    && \
  echo "installed core dependencies"

RUN \
  apt-get install -y \
    curl \
    git=1:2.17.1-1ubuntu0.7 \
    htop=2.1.0-3 \
    man \
    unzip=6.0-21ubuntu1 \
    vim \
    nano=2.9.3-2 \
    wget=1.19.4-1ubuntu2.2 \
    && \
  echo "installed creature comforts"

RUN \
=======
>>>>>>> 7099f77d
  update-alternatives --install /usr/bin/g++ g++ /usr/bin/g++-8 90 \
  && \
  npm install -g n \
  && \
  n 12.18.2 \
  && \
  export python="/usr/bin/python" \
  && \
  npm install source-map \
  && \
  echo "finalized set up dependency versions"

RUN \
  pip install wheel==0.30.0 \
    && \
  pip3 install wheel==0.30.0 \
    && \
  pip3 install -r /opt/Empirical/doc/requirements.txt \
    && \
  echo "installed documentation build requirements"

RUN \
  cd /opt/Empirical \
    && \
  git submodule deinit -f . \
    && \
  git submodule init \
    && \
  git submodule update -f \
    && \
  echo "initialized submodules"

RUN \
  cd /opt/Empirical \
    && \
  make install-test-dependencies \
    && \
  echo "installed test dependencies"

RUN \
  cd /opt/Empirical \
    && \
  git remote set-url origin https://github.com/devosoft/Empirical.git \
    && \
  echo "switched to https origin remote url"

RUN \
  /etc/init.d/xvfb start \
   && \
  cd /opt/Empirical/tests \
    && \
  make test-web \
    && \
  make test-base \
    && \
  make clean \
    && \
  echo "representative tests passed!"

# Define default working directory.
WORKDIR /opt/Empirical


RUN \
  echo $'#!/bin/bash\n\
set -e\n\
/etc/init.d/xvfb start\n\
exec "$@"\n\
' > /opt/entrypoint.sh \
    && \
  echo "write entrypoint script"

RUN \
  chmod a+x /opt/entrypoint.sh \
    && \
  echo "make entrypoint script executable"

# Adapted from https://github.com/karma-runner/karma-firefox-launcher/issues/93#issuecomment-519333245
# Maybe important for container compatability running on Windows?
RUN \
  cd /opt/ \
  && \
  npm install -g yarn \
  && \
  git clone https://github.com/karma-runner/karma-firefox-launcher.git \
  && \
  cd karma-firefox-launcher \
  && \
  yarn install \
  && \
  echo "installed karma-firefox-launcher"

RUN \
  pip install -r /opt/Empirical/third-party/requirements.txt \
    && \
  echo "installed documentation build requirements"

# Perform any further action as an unprivileged user.
# adapted from https://stackoverflow.com/a/27703359
# and https://superuser.com/a/235398
RUN \
  useradd --create-home --shell /bin/bash user \
    && \
  groupadd group \
    && \
  gpasswd -a user group \
    && \
  chgrp --recursive user /opt \
    && \
  chmod --recursive g+rwx /opt \
    && \
  echo "user added and granted permissions to /opt"

USER user

# Define default entrypoint.
ENTRYPOINT ["/opt/entrypoint.sh"]

CMD ["bash"]<|MERGE_RESOLUTION|>--- conflicted
+++ resolved
@@ -150,42 +150,6 @@
 RUN echo 'kernel.unprivileged_userns_clone=1' > /etc/sysctl.d/userns.conf
 
 RUN \
-<<<<<<< HEAD
-  apt-get install -y \
-    g++-8=8.4.0-1ubuntu1~18.04 \
-    cmake=3.10.2-1ubuntu2.18.04.1 \
-    build-essential=12.4ubuntu1 \
-    python-virtualenv=15.1.0+ds-1.1 \
-    python-pip \
-    python3-virtualenv \
-    python3-pip \
-    nodejs=8.10.0~dfsg-2ubuntu0.4 \
-    npm=3.5.2-0ubuntu4 \
-    tar=1.29b-2ubuntu0.1 \
-    gzip=1.6-5ubuntu1 \
-    libpthread-stubs0-dev=0.3-4 \
-    libc6-dbg=2.27-3ubuntu1.3 \
-    gdb=8.2-0ubuntu1~18.04 \
-    doxygen \
-    && \
-  echo "installed core dependencies"
-
-RUN \
-  apt-get install -y \
-    curl \
-    git=1:2.17.1-1ubuntu0.7 \
-    htop=2.1.0-3 \
-    man \
-    unzip=6.0-21ubuntu1 \
-    vim \
-    nano=2.9.3-2 \
-    wget=1.19.4-1ubuntu2.2 \
-    && \
-  echo "installed creature comforts"
-
-RUN \
-=======
->>>>>>> 7099f77d
   update-alternatives --install /usr/bin/g++ g++ /usr/bin/g++-8 90 \
   && \
   npm install -g n \
