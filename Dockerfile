# Pull base image.
FROM ubuntu:18.04

COPY . /opt/Empirical

SHELL ["/bin/bash", "-c"]

# Install.
RUN \
  apt-get update -y \
    && \
  apt-get install -y software-properties-common \
    && \
  add-apt-repository -y ppa:ubuntu-toolchain-r/test \
    && \
  apt-get update -y \
    && \
  apt-get -y upgrade \
    && \
  echo "configured packaging system"

# xvfb nonsense adapted from https://github.com/samgiles/docker-xvfb
RUN \
  apt-get install -y \
    xvfb \
    x11vnc \
    x11-xkb-utils \
    xfonts-100dpi \
    xfonts-75dpi \
    xfonts-scalable \
    xfonts-cyrillic \
    x11-apps \
    && \
  echo "installed xvfb"

RUN \
  echo $' \n\
XVFB=/usr/bin/Xvfb \n\
XVFBARGS="$DISPLAY -ac -screen 0 1024x768x16 +extension RANDR" \n\
PIDFILE=/var/xvfb_${DISPLAY:1}.pid \n\
case "$1" in \n\
  start) \n\
    echo -n "Starting virtual X frame buffer: Xvfb" \n\
    /sbin/start-stop-daemon --start --quiet --pidfile $PIDFILE --make-pidfile --background --exec $XVFB -- $XVFBARGS \n\
    echo "." \n\
    ;; \n\
  stop) \n\
    echo -n "Stopping virtual X frame buffer: Xvfb" \n\
    /sbin/start-stop-daemon --stop --quiet --pidfile $PIDFILE \n\
    echo "." \n\
    ;; \n\
  restart) \n\
    $0 stop \n\
    $0 start \n\
    ;; \n\
  *) \n\
  echo "Usage: /etc/init.d/xvfb {start|stop|restart}" \n\
  exit 1 \n\
esac \n\
exit 0 \n\
' > /etc/init.d/xvfb \
  && \
  echo "write xvfb init.d script"

RUN \
  chmod a+x /etc/init.d/xvfb \
    && \
  echo "make xvfb init.d script executable"

RUN \
  echo $'#!/bin/bash\n\
export DISPLAY=:99\n\
/etc/init.d/xvfb start\n\
sleep 1\n\
$@\n\
exit_value=$?\n\
/etc/init.d/xvfb stop\n\
exit $exit_value\n\
' > /usr/bin/xvfb-daemon-run \
  && \
  echo "write xvfb daemon script"

RUN \
  chmod a+x /usr/bin/xvfb-daemon-run \
    && \
  echo "make xvfb daemon script executable"

ENV DISPLAY :99

RUN \
  apt-get install -y \
    gtk2-engines-pixbuf \
    firefox \
    libnss3 \
    lsb-release \
    xdg-utils \
    && \
  echo "installed headless firefox dependencies"

# magic from https://github.com/puppeteer/puppeteer/issues/3451#issuecomment-523961368
RUN echo 'kernel.unprivileged_userns_clone=1' > /etc/sysctl.d/userns.conf

RUN \
  apt-get install -y \
<<<<<<< HEAD
    g++-8=8.4.0-1ubuntu1~18.04 \
    cmake=3.10.2-1ubuntu2.18.04.1 \
    build-essential=12.4ubuntu1 \
    python-virtualenv=15.1.0+ds-1.1 \
    python-pip=9.0.1-2.3~ubuntu1.18.04.3 \
    nodejs=8.10.0~dfsg-2ubuntu0.4 \
    npm=3.5.2-0ubuntu4 \
    tar=1.29b-2ubuntu0.1 \
    gzip=1.6-5ubuntu1 \
    libpthread-stubs0-dev=0.3-4 \
    libc6-dbg=2.27-3ubuntu1.2 \
    gdb=8.2-0ubuntu1~18.04 \
=======
    g++-8 \
    cmake \
    build-essential \
    python-virtualenv \
    python-pip \
    python3-virtualenv \
    python-pip \
    python3-pip \
    nodejs \
    npm \
    tar \
    gzip \
    libpthread-stubs0-dev \
    libc6-dbg \
    gdb \
>>>>>>> 1407791a
    doxygen \
    && \
  echo "installed core dependencies"

RUN \
  apt-get install -y \
    curl=7.58.0-2ubuntu3.10 \
    git=1:2.17.1-1ubuntu0.7 \
    htop=2.1.0-3 \
    man \
    unzip=6.0-21ubuntu1 \
    vim=2:8.0.1453-1ubuntu1.3 \
    nano=2.9.3-2 \
    wget=1.19.4-1ubuntu2.2 \
    && \
  echo "installed creature comforts"

RUN \
  update-alternatives --install /usr/bin/g++ g++ /usr/bin/g++-8 90 \
  && \
  npm install -g n \
  && \
  n 12.18.2 \
  && \
  export python="/usr/bin/python" \
  && \
  npm install source-map \
  && \
  echo "finalized set up dependency versions"

RUN \
  pip3 install -r /opt/Empirical/doc/requirements.txt \
    && \
  echo "installed documentation build requirements"

RUN \
  cd /opt/Empirical \
    && \
  git submodule deinit -f . \
    && \
  git submodule init \
    && \
  git submodule update -f \
    && \
  echo "initialized submodules"

RUN \
  cd /opt/Empirical \
    && \
  make install-test-dependencies \
    && \
  echo "installed test dependencies"

RUN \
  cd /opt/Empirical \
    && \
  git remote set-url origin https://github.com/devosoft/Empirical.git \
    && \
  echo "switched to https origin remote url"

RUN \
  /etc/init.d/xvfb start \
   && \
  cd /opt/Empirical/tests \
    && \
  make test-web \
    && \
  make test-base \
    && \
  make clean \
    && \
  echo "representative tests passed!"

# Define default working directory.
WORKDIR /opt/Empirical


RUN \
  echo $'#!/bin/bash\n\
set -e\n\
/etc/init.d/xvfb start\n\
exec "$@"\n\
' > /opt/entrypoint.sh \
    && \
  echo "write entrypoint script"

RUN \
  chmod a+x /opt/entrypoint.sh \
    && \
  echo "make entrypoint script executable"

# Adapted from https://github.com/karma-runner/karma-firefox-launcher/issues/93#issuecomment-519333245
# Maybe important for container compatability running on Windows?
RUN \
  cd /opt/ \
  && \
  npm install -g yarn \
  && \
  git clone https://github.com/karma-runner/karma-firefox-launcher.git \
  && \
  cd karma-firefox-launcher \
  && \
  yarn install \
  && \
  echo "installed karma-firefox-launcher"
  
RUN \
  pip install -r /opt/Empirical/third-party/requirements.txt \
    && \
  echo "installed documentation build requirements"

# Perform any further action as an unprivileged user.
# adapted from https://stackoverflow.com/a/27703359
# and https://superuser.com/a/235398
RUN \
  useradd --create-home --shell /bin/bash user \
    && \
  groupadd group \
    && \
  gpasswd -a user group \
    && \
  chgrp --recursive user /opt \
    && \
  chmod --recursive g+rwx /opt \
    && \
  echo "user added and granted permissions to /opt"

USER user

# Define default entrypoint.
ENTRYPOINT ["/opt/entrypoint.sh"]

CMD ["bash"]<|MERGE_RESOLUTION|>--- conflicted
+++ resolved
@@ -102,12 +102,13 @@
 
 RUN \
   apt-get install -y \
-<<<<<<< HEAD
     g++-8=8.4.0-1ubuntu1~18.04 \
     cmake=3.10.2-1ubuntu2.18.04.1 \
     build-essential=12.4ubuntu1 \
     python-virtualenv=15.1.0+ds-1.1 \
     python-pip=9.0.1-2.3~ubuntu1.18.04.3 \
+    python3-virtualenv \
+    python3-pip \
     nodejs=8.10.0~dfsg-2ubuntu0.4 \
     npm=3.5.2-0ubuntu4 \
     tar=1.29b-2ubuntu0.1 \
@@ -115,23 +116,6 @@
     libpthread-stubs0-dev=0.3-4 \
     libc6-dbg=2.27-3ubuntu1.2 \
     gdb=8.2-0ubuntu1~18.04 \
-=======
-    g++-8 \
-    cmake \
-    build-essential \
-    python-virtualenv \
-    python-pip \
-    python3-virtualenv \
-    python-pip \
-    python3-pip \
-    nodejs \
-    npm \
-    tar \
-    gzip \
-    libpthread-stubs0-dev \
-    libc6-dbg \
-    gdb \
->>>>>>> 1407791a
     doxygen \
     && \
   echo "installed core dependencies"
