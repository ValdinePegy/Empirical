--- conflicted
+++ resolved
@@ -167,20 +167,11 @@
   }
 
   // If neighbor fitnesses are non-zero, choose one of them.
-<<<<<<< HEAD
-  if (total_fitness) {
-    double choice = random.GetDouble(total_fitness);
-    for (size_t n : org.neighbors) {
-      if (choice < pop[n].fitness) {
-      	org.coop = pop[n].coop;   // Copy strategy of winner!
-      	break;
-=======
   if (total_fitness > 0) {
-
     // Include the focal organism in the pool
     double choice = random.GetDouble(total_fitness + org.fitness);
 
-    // If we aren't replicating the focal organism, we have to pick
+    // If we aren't keeping the focal organism, we have to pick
     if (choice < total_fitness){
       for (size_t n : org.neighbors) {
         if (choice < pop[n].fitness) {
@@ -188,7 +179,6 @@
           break;
         }
         choice -= pop[n].fitness;
->>>>>>> 35c0db6d
       }
     }
   }
